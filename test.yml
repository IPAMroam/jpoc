--- conflicted
+++ resolved
@@ -7,11 +7,6 @@
   - name: test task
     ios_command:
       host: '{{ inventory_hostname }}'
-<<<<<<< HEAD
       commands:
         - show version
-=======
-        commands:
-        - show version
-        - show log
->>>>>>> 28c0522b
+        - show log